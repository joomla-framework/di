--- conflicted
+++ resolved
@@ -32,13 +32,8 @@
   - composer update $COMPOSER_FLAGS
 
 script:
-<<<<<<< HEAD
   - if [ "$RUN_SCRUTINIZER" == "yes" ]; then mkdir -p .travis/logs; fi;
   - vendor/bin/phpunit $PHPUNIT_FLAGS
   - if [ "$RUN_SCRUTINIZER" == "yes" ]; then wget https://scrutinizer-ci.com/ocular.phar; fi;
   - if [ "$RUN_SCRUTINIZER" == "yes" ]; then php ocular.phar code-coverage:upload --format=php-clover .travis/logs/clover.xml; fi;
-  - if [ "$RUN_PHPCS" == "yes" ]; then vendor/bin/phpcs -p --report=full --extensions=php --standard=.travis/phpcs/Joomla/ruleset.xml src/; fi;
-=======
-  - vendor/bin/phpunit
-  - if [ "$RUN_PHPCS" == "yes" ]; then vendor/bin/phpcs --config-set installed_paths vendor/joomla/coding-standards && vendor/bin/phpcs -p --report=full --extensions=php --standard=Joomla src/; fi;
->>>>>>> ac65b020
+  - if [ "$RUN_PHPCS" == "yes" ]; then vendor/bin/phpcs --config-set installed_paths vendor/joomla/coding-standards && vendor/bin/phpcs -p --report=full --extensions=php --standard=ruleset.xml src/; fi;