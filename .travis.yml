--- conflicted
+++ resolved
@@ -13,13 +13,10 @@
   fast_finish: true
   include:
     - php: 7.0
-<<<<<<< HEAD
     - php: 7.0
       env: COMPOSER_FLAGS="--prefer-stable --prefer-lowest"
     - php: 7.0
       env: RUN_PHPCS="yes"
-=======
->>>>>>> f51a2082
     - php: 7.1
     - php: 7.1
       # This empty flag removes the prefer-stable switch to cause dev dependencies to be installed
