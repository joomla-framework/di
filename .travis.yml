language: php
sudo: false
dist: trusty

env:
  global:
    - RUN_PHPCS="no"
<<<<<<< HEAD
    - RUN_SCRUTINIZER="no"
    - COMPOSER_FLAGS=""
    - PHPUNIT_FLAGS=""
=======
    - COMPOSER_FLAGS="--prefer-stable"
>>>>>>> 4a26135b

matrix:
  fast_finish: true
  include:
<<<<<<< HEAD
=======
    - php: 5.3
      dist: precise
    - php: 5.3
      dist: precise
      env: COMPOSER_FLAGS="--prefer-stable --prefer-lowest"
    - php: 5.4
>>>>>>> 4a26135b
    - php: 5.5
    - php: 5.5
      env: COMPOSER_FLAGS="--prefer-lowest"
    - php: 5.6
      env: RUN_PHPCS="yes" RUN_SCRUTINIZER="yes" PHPUNIT_FLAGS="--coverage-clover .travis/logs/clover.xml"
    - php: 7.0
    - php: 7.0
      # This empty flag removes the prefer-stable switch to cause dev dependencies to be installed
      env: COMPOSER_FLAGS=""
    - php: 7.1
    - php: 7.2
    - php: nightly
  allow_failures:
    - php: 7.2
    - php: nightly

before_script:
  - composer self-update
  - composer update $COMPOSER_FLAGS

script:
  - if [ "$RUN_SCRUTINIZER" == "yes" ]; then mkdir -p .travis/logs; fi;
  - vendor/bin/phpunit $PHPUNIT_FLAGS
  - if [ "$RUN_SCRUTINIZER" == "yes" ]; then wget https://scrutinizer-ci.com/ocular.phar; fi;
  - if [ "$RUN_SCRUTINIZER" == "yes" ]; then php ocular.phar code-coverage:upload --format=php-clover .travis/logs/clover.xml; fi;
  - if [ "$RUN_PHPCS" == "yes" ]; then vendor/bin/phpcs -p --report=full --extensions=php --standard=.travis/phpcs/Joomla/ruleset.xml src/; fi;<|MERGE_RESOLUTION|>--- conflicted
+++ resolved
@@ -5,29 +5,16 @@
 env:
   global:
     - RUN_PHPCS="no"
-<<<<<<< HEAD
     - RUN_SCRUTINIZER="no"
-    - COMPOSER_FLAGS=""
+    - COMPOSER_FLAGS="--prefer-stable"
     - PHPUNIT_FLAGS=""
-=======
-    - COMPOSER_FLAGS="--prefer-stable"
->>>>>>> 4a26135b
 
 matrix:
   fast_finish: true
   include:
-<<<<<<< HEAD
-=======
-    - php: 5.3
-      dist: precise
-    - php: 5.3
-      dist: precise
-      env: COMPOSER_FLAGS="--prefer-stable --prefer-lowest"
-    - php: 5.4
->>>>>>> 4a26135b
     - php: 5.5
     - php: 5.5
-      env: COMPOSER_FLAGS="--prefer-lowest"
+      env: COMPOSER_FLAGS="--prefer-stable --prefer-lowest"
     - php: 5.6
       env: RUN_PHPCS="yes" RUN_SCRUTINIZER="yes" PHPUNIT_FLAGS="--coverage-clover .travis/logs/clover.xml"
     - php: 7.0
