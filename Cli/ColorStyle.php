<?php
/**
 * Part of the Joomla Framework Application Package
 *
 * @copyright  Copyright (C) 2005 - 2013 Open Source Matters, Inc. All rights reserved.
 * @license    GNU General Public License version 2 or later; see LICENSE
 */

namespace Joomla\Application\Cli;

/**
 * Class ColorStyle
 *
 * @since  1.0
 */
final class ColorStyle
{
	/**
	 * Known colors
	 *
	 * @var    array
	 * @since  1.0
	 */
	private static $knownColors = array(
		'black'   => 0,
		'red'     => 1,
		'green'   => 2,
		'yellow'  => 3,
		'blue'    => 4,
		'magenta' => 5,
		'cyan'    => 6,
		'white'   => 7
	);

	/**
	 * Known styles
	 *
	 * @var    array
	 * @since  1.0
	 */
	private static $knownOptions = array(
		'bold'       => 1,
		'underscore' => 4,
		'blink'      => 5,
		'reverse'    => 7,
	);

	/**
	 * Foreground base value
	 *
<<<<<<< HEAD
	 * @var    int
=======
	 * @var    integer
>>>>>>> 74d9ca76
	 * @since  1.0
	 */
	private static $fgBase = 30;

	/**
	 * Background base value
	 *
<<<<<<< HEAD
	 * @var    int
=======
	 * @var    integer
>>>>>>> 74d9ca76
	 * @since  1.0
	 */
	private static $bgBase = 40;

	/**
	 * Foreground color
	 *
<<<<<<< HEAD
	 * @var    int
=======
	 * @var    integer
>>>>>>> 74d9ca76
	 * @since  1.0
	 */
	private $fgColor = 0;

	/**
	 * Background color
	 *
<<<<<<< HEAD
	 * @var    int
=======
	 * @var    integer
>>>>>>> 74d9ca76
	 * @since  1.0
	 */
	private $bgColor = 0;

	/**
	 * Array of style options
	 *
	 * @var    array
	 * @since  1.0
	 */
	private $options = array();

	/**
	 * Constructor
	 *
	 * @param   string  $fg       Foreground color.
	 * @param   string  $bg       Background color.
	 * @param   array   $options  Style options.
	 *
	 * @since   1.0
	 * @throws  \InvalidArgumentException
	 */
	public function __construct($fg = '', $bg = '', $options = array())
	{
		if ($fg)
		{
			if (false == array_key_exists($fg, static::$knownColors))
			{
				throw new \InvalidArgumentException(
					sprintf('Invalid foreground color "%1$s" [%2$s]',
						$fg,
						implode(', ', $this->getKnownColors())
					)
				);
			}

			$this->fgColor = static::$fgBase + static::$knownColors[$fg];
		}

		if ($bg)
		{
			if (false == array_key_exists($bg, static::$knownColors))
			{
				throw new \InvalidArgumentException(
					sprintf('Invalid background color "%1$s" [%2$s]',
						$bg,
						implode(', ', $this->getKnownColors())
					)
				);
			}

			$this->bgColor = static::$bgBase + static::$knownColors[$bg];
		}

		foreach ($options as $option)
		{
			if (false == array_key_exists($option, static::$knownOptions))
			{
				throw new \InvalidArgumentException(
					sprintf('Invalid option "%1$s" [%2$s]',
						$option,
						implode(', ', $this->getKnownOptions())
					)
				);
			}

			$this->options[] = $option;
		}
	}

	/**
	 * Convert to a string.
	 *
	 * @return  string
	 *
	 * @since   1.0
	 */
	public function __toString()
	{
		return $this->getStyle();
	}

	/**
	 * Create a color style from a parameter string.
	 *
	 * Example: fg=red;bg=blue;options=bold,blink
	 *
	 * @param   string  $string  The parameter string.
	 *
<<<<<<< HEAD
	 * @return  ColorStyle  Returns new self
=======
	 * @return  ColorStyle  Instance of $this to allow chaining.
	 *
	 * @since   1.0
>>>>>>> 74d9ca76
	 * @throws  \RuntimeException
	 */
	public static function fromString($string)
	{
		$fg = '';
		$bg = '';
		$options = array();

		$parts = explode(';', $string);

		foreach ($parts as $part)
		{
			$subParts = explode('=', $part);

			if (count($subParts) < 2)
			{
				continue;
			}

			switch ($subParts[0])
			{
				case 'fg':
					$fg = $subParts[1];
					break;

				case 'bg':
					$bg = $subParts[1];
					break;

				case 'options':
					$options = explode(',', $subParts[1]);
					break;

				default:
					throw new \RuntimeException('Invalid option');
					break;
			}
		}

		return new self($fg, $bg, $options);
	}

	/**
	 * Get the translated color code.
	 *
	 * @return  string
	 *
	 * @since   1.0
	 */
	public function getStyle()
	{
		$values = array();

		if ($this->fgColor)
		{
			$values[] = $this->fgColor;
		}

		if ($this->bgColor)
		{
			$values[] = $this->bgColor;
		}

		foreach ($this->options as $option)
		{
			$values[] = static::$knownOptions[$option];
		}

		return implode(';', $values);
	}

	/**
<<<<<<< HEAD
	 * Convert to a string.
	 *
	 * @return  string
	 *
	 * @since   1.0
	 */
	public function __toString()
	{
		return $this->getStyle();
	}

	/**
	 * Get the known colors.
	 *
	 * @return  array
=======
	 * Get the known colors.
	 *
	 * @return  string
>>>>>>> 74d9ca76
	 *
	 * @since   1.0
	 */
	public function getKnownColors()
	{
		return array_keys(static::$knownColors);
	}

	/**
	 * Get the known options.
	 *
	 * @return  array
	 *
	 * @since   1.0
	 */
	public function getKnownOptions()
	{
		return array_keys(static::$knownOptions);
	}
}<|MERGE_RESOLUTION|>--- conflicted
+++ resolved
@@ -48,11 +48,7 @@
 	/**
 	 * Foreground base value
 	 *
-<<<<<<< HEAD
-	 * @var    int
-=======
-	 * @var    integer
->>>>>>> 74d9ca76
+	 * @var    integer
 	 * @since  1.0
 	 */
 	private static $fgBase = 30;
@@ -60,11 +56,7 @@
 	/**
 	 * Background base value
 	 *
-<<<<<<< HEAD
-	 * @var    int
-=======
-	 * @var    integer
->>>>>>> 74d9ca76
+	 * @var    integer
 	 * @since  1.0
 	 */
 	private static $bgBase = 40;
@@ -72,11 +64,7 @@
 	/**
 	 * Foreground color
 	 *
-<<<<<<< HEAD
-	 * @var    int
-=======
-	 * @var    integer
->>>>>>> 74d9ca76
+	 * @var    integer
 	 * @since  1.0
 	 */
 	private $fgColor = 0;
@@ -84,11 +72,7 @@
 	/**
 	 * Background color
 	 *
-<<<<<<< HEAD
-	 * @var    int
-=======
-	 * @var    integer
->>>>>>> 74d9ca76
+	 * @var    integer
 	 * @since  1.0
 	 */
 	private $bgColor = 0;
@@ -178,13 +162,9 @@
 	 *
 	 * @param   string  $string  The parameter string.
 	 *
-<<<<<<< HEAD
-	 * @return  ColorStyle  Returns new self
-=======
 	 * @return  ColorStyle  Instance of $this to allow chaining.
 	 *
 	 * @since   1.0
->>>>>>> 74d9ca76
 	 * @throws  \RuntimeException
 	 */
 	public static function fromString($string)
@@ -257,39 +237,21 @@
 	}
 
 	/**
-<<<<<<< HEAD
-	 * Convert to a string.
+	 * Get the known colors.
 	 *
 	 * @return  string
 	 *
 	 * @since   1.0
 	 */
-	public function __toString()
-	{
-		return $this->getStyle();
-	}
-
-	/**
-	 * Get the known colors.
+	public function getKnownColors()
+	{
+		return array_keys(static::$knownColors);
+	}
+
+	/**
+	 * Get the known options.
 	 *
 	 * @return  array
-=======
-	 * Get the known colors.
-	 *
-	 * @return  string
->>>>>>> 74d9ca76
-	 *
-	 * @since   1.0
-	 */
-	public function getKnownColors()
-	{
-		return array_keys(static::$knownColors);
-	}
-
-	/**
-	 * Get the known options.
-	 *
-	 * @return  array
 	 *
 	 * @since   1.0
 	 */
