--- conflicted
+++ resolved
@@ -16,11 +16,8 @@
 abstract class CliOutput
 {
 	/**
-<<<<<<< HEAD
-=======
 	 * Color processing object
 	 *
->>>>>>> 74d9ca76
 	 * @var    ColorProcessor
 	 * @since  1.0
 	 */
