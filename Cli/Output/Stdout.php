<?php
/**
 * Part of the Joomla Framework Application Package
 *
 * @copyright  Copyright (C) 2005 - 2013 Open Source Matters, Inc. All rights reserved.
 * @license    GNU General Public License version 2 or later; see LICENSE
 */

namespace Joomla\Application\Cli\Output;

use Joomla\Application\Cli\CliOutput;
use Joomla\Application\Cli\ColorStyle;
use Joomla\Application\Cli\ColorProcessor;

/**
 * Class Stdout.
 *
 * @since  1.0
 */
class Stdout extends CliOutput
{
<<<<<<< HEAD
	/**
	 * Constructor.
	 *
	 * @since  1.0
=======
	/**
	 * Flag to remove color codes from the output
	 *
	 * @var    boolean
	 * @since  1.0
	 */
	public $noColors = false;

	/**
	 * Constructor
	 *
	 * @since   1.0
>>>>>>> 74d9ca76
	 */
	public function __construct()
	{
		$this->processor = new ColorProcessor;

		$this->addPredefinedStyles();
	}

	/**
	 * Set a processor
	 *
	 * @param   ColorProcessor  $processor  The color processor.
	 *
<<<<<<< HEAD
	 * @return  Stdout  Returns itself to support chainig.
=======
	 * @return  Stdout  Instance of $this to allow chaining.
>>>>>>> 74d9ca76
	 *
	 * @since   1.0
	 */
	public function setProcessor(ColorProcessor $processor)
	{
		$this->processor = $processor;

		return $this;
	}

	/**
	 * Get a processor
	 *
	 * @return  ColorProcessor
	 *
<<<<<<< HEAD
	 * @return  ColorProcessor
	 *
=======
>>>>>>> 74d9ca76
	 * @since   1.0
	 */
	public function getProcessor()
	{
		return $this->processor;
	}

	/**
	 * Write a string to standard output
	 *
	 * @param   string   $text  The text to display.
	 * @param   boolean  $nl    True (default) to append a new line at the end of the output string.
	 *
<<<<<<< HEAD
	 * @return  Stdout  Returns itself to support chaining.
=======
	 * @return  Stdout  Instance of $this to allow chaining.
>>>>>>> 74d9ca76
	 *
	 * @since   1.0
	 */
	public function out($text = '', $nl = true)
	{
		fwrite(STDOUT, $this->processor->process($text) . ($nl ? "\n" : null));

		return $this;
	}

	/**
	 * Adds predefined color styles to the ColorProcessor object
	 *
	 * @return  Stdout  Instance of $this to allow chaining.
	 *
<<<<<<< HEAD
	 * @return  Stdout  Returns itself to support chaining.
	 *
=======
>>>>>>> 74d9ca76
	 * @since   1.0
	 */
	private function addPredefinedStyles()
	{
		$this->processor->addStyle(
			'info',
			new ColorStyle('green', '', array('bold'))
		);

		$this->processor->addStyle(
			'comment',
			new ColorStyle('yellow', '', array('bold'))
		);

		$this->processor->addStyle(
			'question',
			new ColorStyle('black', 'cyan')
		);

		$this->processor->addStyle(
			'error',
			new ColorStyle('white', 'red')
		);

		return $this;
	}
}<|MERGE_RESOLUTION|>--- conflicted
+++ resolved
@@ -19,25 +19,10 @@
  */
 class Stdout extends CliOutput
 {
-<<<<<<< HEAD
-	/**
-	 * Constructor.
-	 *
-	 * @since  1.0
-=======
-	/**
-	 * Flag to remove color codes from the output
-	 *
-	 * @var    boolean
-	 * @since  1.0
-	 */
-	public $noColors = false;
-
 	/**
 	 * Constructor
 	 *
 	 * @since   1.0
->>>>>>> 74d9ca76
 	 */
 	public function __construct()
 	{
@@ -51,11 +36,7 @@
 	 *
 	 * @param   ColorProcessor  $processor  The color processor.
 	 *
-<<<<<<< HEAD
-	 * @return  Stdout  Returns itself to support chainig.
-=======
 	 * @return  Stdout  Instance of $this to allow chaining.
->>>>>>> 74d9ca76
 	 *
 	 * @since   1.0
 	 */
@@ -71,11 +52,6 @@
 	 *
 	 * @return  ColorProcessor
 	 *
-<<<<<<< HEAD
-	 * @return  ColorProcessor
-	 *
-=======
->>>>>>> 74d9ca76
 	 * @since   1.0
 	 */
 	public function getProcessor()
@@ -89,11 +65,7 @@
 	 * @param   string   $text  The text to display.
 	 * @param   boolean  $nl    True (default) to append a new line at the end of the output string.
 	 *
-<<<<<<< HEAD
-	 * @return  Stdout  Returns itself to support chaining.
-=======
 	 * @return  Stdout  Instance of $this to allow chaining.
->>>>>>> 74d9ca76
 	 *
 	 * @since   1.0
 	 */
@@ -109,11 +81,6 @@
 	 *
 	 * @return  Stdout  Instance of $this to allow chaining.
 	 *
-<<<<<<< HEAD
-	 * @return  Stdout  Returns itself to support chaining.
-	 *
-=======
->>>>>>> 74d9ca76
 	 * @since   1.0
 	 */
 	private function addPredefinedStyles()
