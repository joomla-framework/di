--- conflicted
+++ resolved
@@ -26,15 +26,11 @@
 Alternatively, you can simply run the following from the command line:
 
 ```sh
-<<<<<<< HEAD
 composer require joomla/di "2.0.*@dev"
-=======
-composer require joomla/di "~1.3"
 ```
 
 If you want to include the test sources and docs, use
 
 ```sh
 composer require --prefer-source joomla/di "~1.3"
->>>>>>> 053049bf
 ```