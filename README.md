--- conflicted
+++ resolved
@@ -1,8 +1,4 @@
-<<<<<<< HEAD
 # The DI Package [![Build Status](https://ci.joomla.org/api/badges/joomla-framework/di/status.svg?ref=refs/heads/2.0-dev)](https://ci.joomla.org/joomla-framework/di)
-=======
-# The DI Package [![Build Status](https://ci.joomla.org/api/badges/joomla-framework/di/status.svg)](https://ci.joomla.org/joomla-framework/di)
->>>>>>> 13638fd3
 
 [![Latest Stable Version](https://poser.pugx.org/joomla/di/v/stable)](https://packagist.org/packages/joomla/di)
 [![Total Downloads](https://poser.pugx.org/joomla/di/downloads)](https://packagist.org/packages/joomla/di)
@@ -15,10 +11,20 @@
 
 * PHP 7.2.5 or later
 
-## Installation
+## Installation via Composer
 
-To install the package, you can run the following from the command line:
-           
+Add `"joomla/di": "2.0.*@dev"` to the require block in your composer.json and then run `composer install`.
+
+```json
+{
+	"require": {
+		"joomla/di": "2.0.*@dev"
+	}
+}
+```
+
+Alternatively, you can simply run the following from the command line:
+
 ```sh
-composer require joomla/di
+composer require joomla/di "2.0.*@dev"
 ```