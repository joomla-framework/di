--- conflicted
+++ resolved
@@ -115,16 +115,12 @@
 			}
 		}
 
-<<<<<<< HEAD
-		foreach ($strategyObjects as $strategy => $strategyObject)
-=======
 		if (empty($strategyObjects))
 		{
 			throw new \RuntimeException('No strategies have been set');
 		}
 
-		foreach ($strategyObjects AS $strategy => $strategyObject)
->>>>>>> 867b42cd
+		foreach ($strategyObjects as $strategy => $strategyObject)
 		{
 			$username = $strategyObject->authenticate();
 
