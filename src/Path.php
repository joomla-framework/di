<?php
/**
 * Part of the Joomla Framework Filesystem Package
 *
 * @copyright  Copyright (C) 2005 - 2016 Open Source Matters, Inc. All rights reserved.
 * @license    GNU General Public License version 2 or later; see LICENSE
 */

namespace Joomla\Filesystem;

if (!defined('JPATH_ROOT'))
{
	throw new \LogicException('The "JPATH_ROOT" constant must be defined for your application.');
}

/**
 * A Path handling class
 *
 * @since  1.0
 */
class Path
{
	/**
	 * Checks if a path's permissions can be changed.
	 *
	 * @param   string  $path  Path to check.
	 *
	 * @return  boolean  True if path can have mode changed.
	 *
	 * @since   1.0
	 */
	public static function canChmod($path)
	{
<<<<<<< HEAD
		$perms = @fileperms($path);
=======
		if (!file_exists($path))
		{
			return false;
		}

		$perms = fileperms($path);
>>>>>>> e85c275c

		if ($perms !== false)
		{
			if (@chmod($path, $perms ^ 0001))
			{
				@chmod($path, $perms);

				return true;
			}
		}

		return false;
	}

	/**
	 * Chmods files and directories recursively to given permissions.
	 *
	 * @param   string  $path        Root path to begin changing mode [without trailing slash].
	 * @param   string  $filemode    Octal representation of the value to change file mode to [null = no change].
	 * @param   string  $foldermode  Octal representation of the value to change folder mode to [null = no change].
	 *
	 * @return  boolean  True if successful [one fail means the whole operation failed].
	 *
	 * @since   1.0
	 */
	public static function setPermissions($path, $filemode = '0644', $foldermode = '0755')
	{
		// Initialise return value
		$ret = true;

		if (is_dir($path))
		{
			$dh = @opendir($path);

			if ($dh)
			{
				while ($file = readdir($dh))
				{
					if ($file != '.' && $file != '..')
					{
						$fullpath = $path . '/' . $file;

						if (is_dir($fullpath))
						{
							if (!self::setPermissions($fullpath, $filemode, $foldermode))
							{
								$ret = false;
							}
						}
						else
						{
							if (isset($filemode))
							{
								if (!self::canChmod($fullpath) || !@ chmod($fullpath, octdec($filemode)))
								{
									$ret = false;
								}
							}
						}
					}
				}

				closedir($dh);
			}

			if (isset($foldermode))
			{
				if (!self::canChmod($path) || !@ chmod($path, octdec($foldermode)))
				{
					$ret = false;
				}
			}
		}
		else
		{
			if (isset($filemode))
			{
				if (!self::canChmod($path) || !@ chmod($path, octdec($filemode)))
				{
					$ret = false;
				}
			}
		}

		return $ret;
	}

	/**
	 * Get the permissions of the file/folder at a give path.
	 *
	 * @param   string  $path  The path of a file/folder.
	 *
	 * @return  string  Filesystem permissions.
	 *
	 * @since   1.0
	 */
	public static function getPermissions($path)
	{
		$path = self::clean($path);
		$mode = @ decoct(@ fileperms($path) & 0777);

		if (strlen($mode) < 3)
		{
			return '---------';
		}

		$parsedMode = '';

		for ($i = 0; $i < 3; $i++)
		{
			// Read
			$parsedMode .= ($mode{$i} & 04) ? "r" : "-";

			// Write
			$parsedMode .= ($mode{$i} & 02) ? "w" : "-";

			// Execute
			$parsedMode .= ($mode{$i} & 01) ? "x" : "-";
		}

		return $parsedMode;
	}

	/**
	 * Checks for snooping outside of the file system root.
	 *
	 * @param   string  $path  A file system path to check.
	 *
	 * @return  string  A cleaned version of the path or exit on error.
	 *
	 * @since   1.0
	 * @throws  \Exception
	 */
	public static function check($path)
	{
		if (strpos($path, '/') !== 0 || strpos($path, '/../') !== false || strpos($path, '/..') + 3 == strlen($path))
		{
			throw new \Exception('JPath::check Use of relative paths not permitted', 20);
		}

		$path = self::clean($path);

		if ((JPATH_ROOT != '') && strpos($path, self::clean(JPATH_ROOT)) !== 0)
		{
			throw new \Exception('JPath::check Snooping out of bounds @ ' . $path, 20);
		}

		return $path;
	}

	/**
	 * Function to strip additional / or \ in a path name.
	 *
	 * @param   string  $path  The path to clean.
	 * @param   string  $ds    Directory separator (optional).
	 *
	 * @return  string  The cleaned path.
	 *
	 * @since   1.0
	 * @throws  \UnexpectedValueException If $path is not a string.
	 */
	public static function clean($path, $ds = DIRECTORY_SEPARATOR)
	{
		if (!is_string($path))
		{
			throw new \UnexpectedValueException('JPath::clean $path is not a string.');
		}

        $stream = explode("://", $path, 2);
        $scheme = '';
        $path = $stream[0];

        if (count($stream) >= 2)
        {
            $scheme = $stream[0] . '://';
            $path = $stream[1];
        }

		$path = trim($path);

		if (empty($path))
		{
			$path = JPATH_ROOT;
		}
		elseif (($ds == '\\') && ($path[0] == '\\' ) && ( $path[1] == '\\' ))
		// Remove double slashes and backslashes and convert all slashes and backslashes to DIRECTORY_SEPARATOR
		// If dealing with a UNC path don't forget to prepend the path with a backslash.
		{
			$path = "\\" . preg_replace('#[/\\\\]+#', $ds, $path);
		}
		else
		{
			$path = preg_replace('#[/\\\\]+#', $ds, $path);
		}

		return $scheme . $path;
	}

	/**
	 * Method to determine if script owns the path.
	 *
	 * @param   string  $path  Path to check ownership.
	 *
	 * @return  boolean  True if the php script owns the path passed.
	 *
	 * @since   1.0
	 */
	public static function isOwner($path)
	{
		$tmp = md5(random_bytes(16));
		$ssp = ini_get('session.save_path');
		$jtp = JPATH_ROOT;

		// Try to find a writable directory
		$dir = is_writable('/tmp') ? '/tmp' : false;
		$dir = (!$dir && is_writable($ssp)) ? $ssp : $dir;
		$dir = (!$dir && is_writable($jtp)) ? $jtp : $dir;

		if ($dir)
		{
			$test = $dir . '/' . $tmp;

			// Create the test file
			$blank = '';
			File::write($test, $blank, false);

			// Test ownership
			$return = (fileowner($test) == fileowner($path));

			// Delete the test file
			File::delete($test);

			return $return;
		}

		return false;
	}

	/**
	 * Searches the directory paths for a given file.
	 *
	 * @param   mixed   $paths  A path string or array of path strings to search in
	 * @param   string  $file   The file name to look for.
	 *
	 * @return  mixed   The full path and file name for the target file, or boolean false if the file is not found in any of the paths.
	 *
	 * @since   1.0
	 */
	public static function find($paths, $file)
	{
		// Force to array
		if (!is_array($paths) && !($paths instanceof \Iterator))
		{
			settype($paths, 'array');
		}

		// Start looping through the path set
		foreach ($paths as $path)
		{
			// Get the path to the file
			$fullname = $path . '/' . $file;

			// Is the path based on a stream?
			if (strpos($path, '://') === false)
			{
				// Not a stream, so do a realpath() to avoid directory
				// traversal attempts on the local file system.

				// Needed for substr() later
				$path = realpath($path);
				$fullname = realpath($fullname);
			}

			/*
			 * The substr() check added to make sure that the realpath()
			 * results in a directory registered so that
			 * non-registered directories are not accessible via directory
			 * traversal attempts.
			 */
			if (file_exists($fullname) && substr($fullname, 0, strlen($path)) == $path)
			{
				return $fullname;
			}
		}

		// Could not find the file in the set of paths
		return false;
	}
}<|MERGE_RESOLUTION|>--- conflicted
+++ resolved
@@ -31,16 +31,12 @@
 	 */
 	public static function canChmod($path)
 	{
-<<<<<<< HEAD
+		if (!file_exists($path))
+		{
+			return false;
+		}
+
 		$perms = @fileperms($path);
-=======
-		if (!file_exists($path))
-		{
-			return false;
-		}
-
-		$perms = fileperms($path);
->>>>>>> e85c275c
 
 		if ($perms !== false)
 		{
