--- conflicted
+++ resolved
@@ -27,10 +27,7 @@
 	 */
 	public static function _getArray()
 	{
-<<<<<<< HEAD
-		return self::$strings;
-=======
-		return $this->getArray();
+		return self::getArray();
 	}
 
 	/**
@@ -40,12 +37,9 @@
 	 *
 	 * @since   __DEPLOY_VERSION__
 	 */
-	public function getArray()
+	public static function getArray()
 	{
-		static $strings = array();
-
-		return $strings;
->>>>>>> e85c275c
+		return self::$strings;
 	}
 
 	/**
@@ -60,12 +54,7 @@
 	 */
 	public static function createRef($reference, &$string)
 	{
-<<<<<<< HEAD
 		self::$strings[$reference] = & $string;
-=======
-		$ref = &$this->getArray();
-		$ref[$reference] = & $string;
->>>>>>> e85c275c
 	}
 
 	/**
@@ -79,13 +68,7 @@
 	 */
 	public static function getRef($reference)
 	{
-<<<<<<< HEAD
 		if (isset(self::$strings[$reference]))
-=======
-		$ref = &$this->getArray();
-
-		if (isset($ref[$reference]))
->>>>>>> e85c275c
 		{
 			return self::$strings[$reference];
 		}
