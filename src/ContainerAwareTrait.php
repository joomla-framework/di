<?php
/**
 * Part of the Joomla Framework DI Package
 *
 * @copyright  Copyright (C) 2013 - 2015 Open Source Matters, Inc. All rights reserved.
 * @license    GNU General Public License version 2 or later; see LICENSE
 */

namespace Joomla\DI;

<<<<<<< HEAD
use Joomla\DI\Exception\ContainerNotFoundException;

=======
>>>>>>> c5e61998
/**
 * Defines the trait for a Container Aware Class.
 *
 * @since  1.2
<<<<<<< HEAD
=======
 * @note   Traits are available in PHP 5.4+
>>>>>>> c5e61998
 */
trait ContainerAwareTrait
{
	/**
	 * DI Container
	 *
	 * @var    Container
	 * @since  1.2
	 */
	private $container;

	/**
	 * Get the DI container.
	 *
	 * @return  Container
	 *
	 * @since   1.2
<<<<<<< HEAD
	 * @throws  ContainerNotFoundException May be thrown if the container has not been set.
=======
	 * @throws  \UnexpectedValueException May be thrown if the container has not been set.
	 * @note    As of 2.0 this method will be protected.
>>>>>>> c5e61998
	 */
	public function getContainer()
	{
		if ($this->container)
		{
			return $this->container;
		}

		throw new ContainerNotFoundException('Container not set in ' . __CLASS__);
	}

	/**
	 * Set the DI container.
	 *
	 * @param   Container  $container  The DI container.
	 *
	 * @return  $this
	 *
	 * @since   1.2
	 */
	public function setContainer(Container $container)
	{
		$this->container = $container;

		return $this;
	}
}<|MERGE_RESOLUTION|>--- conflicted
+++ resolved
@@ -8,19 +8,12 @@
 
 namespace Joomla\DI;
 
-<<<<<<< HEAD
 use Joomla\DI\Exception\ContainerNotFoundException;
 
-=======
->>>>>>> c5e61998
 /**
  * Defines the trait for a Container Aware Class.
  *
  * @since  1.2
-<<<<<<< HEAD
-=======
- * @note   Traits are available in PHP 5.4+
->>>>>>> c5e61998
  */
 trait ContainerAwareTrait
 {
@@ -38,12 +31,8 @@
 	 * @return  Container
 	 *
 	 * @since   1.2
-<<<<<<< HEAD
 	 * @throws  ContainerNotFoundException May be thrown if the container has not been set.
-=======
-	 * @throws  \UnexpectedValueException May be thrown if the container has not been set.
 	 * @note    As of 2.0 this method will be protected.
->>>>>>> c5e61998
 	 */
 	public function getContainer()
 	{
