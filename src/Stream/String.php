<?php
/**
 * Part of the Joomla Framework Filesystem Package
 *
 * @copyright  Copyright (C) 2005 - 2016 Open Source Matters, Inc. All rights reserved.
 * @license    GNU General Public License version 2 or later; see LICENSE
 */

namespace Joomla\Filesystem\Stream;

/**
 * String Stream Wrapper
 *
 * This class allows you to use a PHP string in the same way that
 * you would normally use a regular stream wrapper
 *
 * @since       1.0
 * @deprecated  2.0  Use StringWrapper instead
 */
class String extends StringWrapper
{
<<<<<<< HEAD
	/**
	 * The current string
	 *
	 * @var   string
	 * @since  1.0
	 */
	protected $currentString;

	/**
	 *
	 * The path
	 *
	 * @var   string
	 * @since  1.0
	 */
	protected $path;

	/**
	 *
	 * The mode
	 *
	 * @var   string
	 * @since  1.0
	 */
	protected $mode;

	/**
	 *
	 * Enter description here ...
	 * @var   string
	 *
	 * @since  1.0
	 */
	protected $options;

	/**
	 *
	 * Enter description here ...
	 * @var   string
	 *
	 * @since  1.0
	 */
	protected $openedPath;

	/**
	 * Current position
	 *
	 * @var   integer
	 * @since  1.0
	 */
	protected $pos;

	/**
	 * Length of the string
	 *
	 * @var   string
	 *
	 * @since  1.0
	 */
	protected $len;

	/**
	 * Statistics for a file
	 *
	 * @var    array
	 * @since  1.0
	 *
	 * @see    http://us.php.net/manual/en/function.stat.php
	 */
	protected $stat;

	/**
	 * Method to open a file or URL.
	 *
	 * @param   string   $path          The stream path.
	 * @param   string   $mode          Not used.
	 * @param   integer  $options       Not used.
	 * @param   string   &$opened_path  Not used.
	 *
	 * @return  boolean
	 *
	 * @since   1.0
	 */
	public function stream_open($path, $mode, $options, &$opened_path)
	{
		$this->currentString = & StringController::getRef(str_replace('string://', '', $path));

		if ($this->currentString)
		{
			$this->len = strlen($this->currentString);
			$this->pos = 0;
			$this->stat = $this->url_stat($path, 0);

			return true;
		}
		else
		{
			return false;
		}
	}

	/**
	 * Method to retrieve information from a file resource
	 *
	 * @return  array
	 *
	 * @see     http://www.php.net/manual/en/streamwrapper.stream-stat.php
	 * @since   1.0
	 */
	public function stream_stat()
	{
		return $this->stat;
	}

	/**
	 * Method to retrieve information about a file.
	 *
	 * @param   string   $path   File path or URL to stat
	 * @param   integer  $flags  Additional flags set by the streams API
	 *
	 * @return  array
	 *
	 * @see     http://php.net/manual/en/streamwrapper.url-stat.php
	 * @since   1.0
	 */
	public function url_stat($path, $flags = 0)
	{
		$now = time();
		$string = & StringController::getRef(str_replace('string://', '', $path));
		$stat = array(
			'dev' => 0,
			'ino' => 0,
			'mode' => 0,
			'nlink' => 1,
			'uid' => 0,
			'gid' => 0,
			'rdev' => 0,
			'size' => strlen($string),
			'atime' => $now,
			'mtime' => $now,
			'ctime' => $now,
			'blksize' => '512',
			'blocks' => ceil(strlen($string) / 512));

		return $stat;
	}

	/**
	 * Method to read a given number of bytes starting at the current position
	 * and moving to the end of the string defined by the current position plus the
	 * given number.
	 *
	 * @param   integer  $count  Bytes of data from the current position should be returned.
	 *
	 * @return  string
	 *
	 * @see     http://www.php.net/manual/en/streamwrapper.stream-read.php
	 * @since   1.0
	 */
	public function stream_read($count)
	{
		$result = substr($this->currentString, $this->pos, $count);
		$this->pos += $count;

		return $result;
	}

	/**
	 * Stream write, always returning false.
	 *
	 * @param   string  $data  The data to write.
	 *
	 * @return  boolean
	 *
	 * @since   1.0
	 * @note    Updating the string is not supported.
	 */
	public function stream_write($data)
	{
		// We don't support updating the string.
		return false;
	}

	/**
	 * Method to get the current position
	 *
	 * @return  integer  The position
	 *
	 * @since   1.0
	 */
	public function stream_tell()
	{
		return $this->pos;
	}

	/**
	 * End of field check
	 *
	 * @return  boolean  True if at end of field.
	 *
	 * @since   1.0
	 */
	public function stream_eof()
	{
		if ($this->pos >= $this->len)
		{
			return true;
		}

		return false;
	}

	/**
	 * Stream offset
	 *
	 * @param   integer  $offset  The starting offset.
	 * @param   integer  $whence  SEEK_SET, SEEK_CUR, SEEK_END
	 *
	 * @return  boolean  True on success.
	 *
	 * @since   1.0
	 */
	public function stream_seek($offset, $whence)
	{
		// $whence: SEEK_SET, SEEK_CUR, SEEK_END
		if ($offset > $this->len)
		{
			// We can't seek beyond our len.
			return false;
		}

		switch ($whence)
		{
			case SEEK_SET:
				$this->pos = $offset;
				break;

			case SEEK_CUR:
				if (($this->pos + $offset) <= $this->len)
				{
					$this->pos += $offset;
				}
				else
				{
					return false;
				}
				break;

			case SEEK_END:
				$this->pos = $this->len - $offset;
				break;
		}

		return true;
	}

	/**
	 * Stream flush, always returns true.
	 *
	 * @return  boolean
	 *
	 * @since   1.0
	 * @note    Data storage is not supported
	 */
	public function stream_flush()
	{
		// We don't store data.
		return true;
	}
}

stream_wrapper_register('string', '\\Joomla\\Filesystem\\Stream\\String') or die('\\Joomla\\Filesystem\\Stream\\String Wrapper Registration Failed');
=======
}
>>>>>>> e85c275c
<|MERGE_RESOLUTION|>--- conflicted
+++ resolved
@@ -19,279 +19,4 @@
  */
 class String extends StringWrapper
 {
-<<<<<<< HEAD
-	/**
-	 * The current string
-	 *
-	 * @var   string
-	 * @since  1.0
-	 */
-	protected $currentString;
-
-	/**
-	 *
-	 * The path
-	 *
-	 * @var   string
-	 * @since  1.0
-	 */
-	protected $path;
-
-	/**
-	 *
-	 * The mode
-	 *
-	 * @var   string
-	 * @since  1.0
-	 */
-	protected $mode;
-
-	/**
-	 *
-	 * Enter description here ...
-	 * @var   string
-	 *
-	 * @since  1.0
-	 */
-	protected $options;
-
-	/**
-	 *
-	 * Enter description here ...
-	 * @var   string
-	 *
-	 * @since  1.0
-	 */
-	protected $openedPath;
-
-	/**
-	 * Current position
-	 *
-	 * @var   integer
-	 * @since  1.0
-	 */
-	protected $pos;
-
-	/**
-	 * Length of the string
-	 *
-	 * @var   string
-	 *
-	 * @since  1.0
-	 */
-	protected $len;
-
-	/**
-	 * Statistics for a file
-	 *
-	 * @var    array
-	 * @since  1.0
-	 *
-	 * @see    http://us.php.net/manual/en/function.stat.php
-	 */
-	protected $stat;
-
-	/**
-	 * Method to open a file or URL.
-	 *
-	 * @param   string   $path          The stream path.
-	 * @param   string   $mode          Not used.
-	 * @param   integer  $options       Not used.
-	 * @param   string   &$opened_path  Not used.
-	 *
-	 * @return  boolean
-	 *
-	 * @since   1.0
-	 */
-	public function stream_open($path, $mode, $options, &$opened_path)
-	{
-		$this->currentString = & StringController::getRef(str_replace('string://', '', $path));
-
-		if ($this->currentString)
-		{
-			$this->len = strlen($this->currentString);
-			$this->pos = 0;
-			$this->stat = $this->url_stat($path, 0);
-
-			return true;
-		}
-		else
-		{
-			return false;
-		}
-	}
-
-	/**
-	 * Method to retrieve information from a file resource
-	 *
-	 * @return  array
-	 *
-	 * @see     http://www.php.net/manual/en/streamwrapper.stream-stat.php
-	 * @since   1.0
-	 */
-	public function stream_stat()
-	{
-		return $this->stat;
-	}
-
-	/**
-	 * Method to retrieve information about a file.
-	 *
-	 * @param   string   $path   File path or URL to stat
-	 * @param   integer  $flags  Additional flags set by the streams API
-	 *
-	 * @return  array
-	 *
-	 * @see     http://php.net/manual/en/streamwrapper.url-stat.php
-	 * @since   1.0
-	 */
-	public function url_stat($path, $flags = 0)
-	{
-		$now = time();
-		$string = & StringController::getRef(str_replace('string://', '', $path));
-		$stat = array(
-			'dev' => 0,
-			'ino' => 0,
-			'mode' => 0,
-			'nlink' => 1,
-			'uid' => 0,
-			'gid' => 0,
-			'rdev' => 0,
-			'size' => strlen($string),
-			'atime' => $now,
-			'mtime' => $now,
-			'ctime' => $now,
-			'blksize' => '512',
-			'blocks' => ceil(strlen($string) / 512));
-
-		return $stat;
-	}
-
-	/**
-	 * Method to read a given number of bytes starting at the current position
-	 * and moving to the end of the string defined by the current position plus the
-	 * given number.
-	 *
-	 * @param   integer  $count  Bytes of data from the current position should be returned.
-	 *
-	 * @return  string
-	 *
-	 * @see     http://www.php.net/manual/en/streamwrapper.stream-read.php
-	 * @since   1.0
-	 */
-	public function stream_read($count)
-	{
-		$result = substr($this->currentString, $this->pos, $count);
-		$this->pos += $count;
-
-		return $result;
-	}
-
-	/**
-	 * Stream write, always returning false.
-	 *
-	 * @param   string  $data  The data to write.
-	 *
-	 * @return  boolean
-	 *
-	 * @since   1.0
-	 * @note    Updating the string is not supported.
-	 */
-	public function stream_write($data)
-	{
-		// We don't support updating the string.
-		return false;
-	}
-
-	/**
-	 * Method to get the current position
-	 *
-	 * @return  integer  The position
-	 *
-	 * @since   1.0
-	 */
-	public function stream_tell()
-	{
-		return $this->pos;
-	}
-
-	/**
-	 * End of field check
-	 *
-	 * @return  boolean  True if at end of field.
-	 *
-	 * @since   1.0
-	 */
-	public function stream_eof()
-	{
-		if ($this->pos >= $this->len)
-		{
-			return true;
-		}
-
-		return false;
-	}
-
-	/**
-	 * Stream offset
-	 *
-	 * @param   integer  $offset  The starting offset.
-	 * @param   integer  $whence  SEEK_SET, SEEK_CUR, SEEK_END
-	 *
-	 * @return  boolean  True on success.
-	 *
-	 * @since   1.0
-	 */
-	public function stream_seek($offset, $whence)
-	{
-		// $whence: SEEK_SET, SEEK_CUR, SEEK_END
-		if ($offset > $this->len)
-		{
-			// We can't seek beyond our len.
-			return false;
-		}
-
-		switch ($whence)
-		{
-			case SEEK_SET:
-				$this->pos = $offset;
-				break;
-
-			case SEEK_CUR:
-				if (($this->pos + $offset) <= $this->len)
-				{
-					$this->pos += $offset;
-				}
-				else
-				{
-					return false;
-				}
-				break;
-
-			case SEEK_END:
-				$this->pos = $this->len - $offset;
-				break;
-		}
-
-		return true;
-	}
-
-	/**
-	 * Stream flush, always returns true.
-	 *
-	 * @return  boolean
-	 *
-	 * @since   1.0
-	 * @note    Data storage is not supported
-	 */
-	public function stream_flush()
-	{
-		// We don't store data.
-		return true;
-	}
-}
-
-stream_wrapper_register('string', '\\Joomla\\Filesystem\\Stream\\String') or die('\\Joomla\\Filesystem\\Stream\\String Wrapper Registration Failed');
-=======
-}
->>>>>>> e85c275c
+}