--- conflicted
+++ resolved
@@ -237,15 +237,11 @@
 	 * Creates an instance of the class specified by $resourceName with all dependencies injected.
 	 * If the dependencies cannot be completely resolved, a DependencyResolutionException is thrown.
 	 *
-<<<<<<< HEAD
 	 * @param   string   $resourceName  The class name to build.
 	 * @param   boolean  $shared        True to create a shared resource.
 	 *
-	 * @return  mixed  An object if the class exists and false otherwise
-=======
-	 * @return  object|false  Instance of class specified by $key with all dependencies injected.
+	 * @return  object|false  Instance of class specified by $resourceName with all dependencies injected.
 	 *                        Returns an object if the class exists and false otherwise
->>>>>>> 67609d5c
 	 *
 	 * @since   1.0
 	 * @throws  DependencyResolutionException if the object could not be built (due to missing information)
@@ -293,12 +289,8 @@
 
 		$constructor = $reflection->getConstructor();
 
-<<<<<<< HEAD
-		if (is_null($constructor))
-=======
 		// If there are no parameters, just return a new object.
 		if ($constructor === null)
->>>>>>> 67609d5c
 		{
 			// There is no constructor, just return a new object.
 			$callback = function () use ($key)
@@ -329,12 +321,8 @@
 	 *
 	 * @param   string  $resourceName  The class name to build.
 	 *
-<<<<<<< HEAD
-	 * @return  object  Instance of class specified by $resourceName with all dependencies injected.
-=======
-	 * @return  object|false  Instance of class specified by $key with all dependencies injected.
+	 * @return  object|false  Instance of class specified by $resourceName with all dependencies injected.
 	 *                        Returns an object if the class exists and false otherwise
->>>>>>> 67609d5c
 	 *
 	 * @since   1.0
 	 */
@@ -374,11 +362,7 @@
 		$key = $this->resolveAlias($resourceName);
 		$resource = $this->getResource($key, true);
 
-<<<<<<< HEAD
 		$closure = function ($c) use ($callable, $resource)
-=======
-		if ($raw === null)
->>>>>>> 67609d5c
 		{
 			return call_user_func($callable, $resource->getInstance(), $c);
 		};
@@ -522,71 +506,18 @@
 	 */
 	public function getResource($key, $bail = false)
 	{
-<<<<<<< HEAD
-		if (isset($this->resources[$key]))
-=======
 		$key = $this->resolveAlias($key);
 		$raw = $this->getRaw($key);
 
 		if ($raw === null)
->>>>>>> 67609d5c
 		{
 			return $this->resources[$key];
 		}
 		elseif ($this->parent instanceof Container)
 		{
-<<<<<<< HEAD
 			return $this->parent->getResource($key);
 		}
 		elseif ($this->parent instanceof ContainerInterface && $this->parent->has($key))
-=======
-			if ($forceNew || !isset($this->instances[$key]))
-			{
-				$this->instances[$key] = $raw['callback']($this);
-			}
-
-			return $this->instances[$key];
-		}
-
-		return call_user_func($raw['callback'], $this);
-	}
-
-	/**
-	 * Method to check if specified dataStore key exists.
-	 *
-	 * @param   string  $key  Name of the dataStore key to check.
-	 *
-	 * @return  boolean  True for success
-	 *
-	 * @since   1.0
-	 */
-	public function exists($key)
-	{
-		$key = $this->resolveAlias($key);
-
-		return (bool) $this->getRaw($key);
-	}
-
-	/**
-	 * Get the raw data assigned to a key.
-	 *
-	 * @param   string  $key  The key for which to get the stored item.
-	 *
-	 * @return  mixed
-	 *
-	 * @since   1.0
-	 */
-	protected function getRaw($key)
-	{
-		if (isset($this->dataStore[$key]))
-		{
-			return $this->dataStore[$key];
-		}
-
-		$aliasKey = $this->resolveAlias($key);
-
-		if ($aliasKey !== $key && isset($this->dataStore[$aliasKey]))
->>>>>>> 67609d5c
 		{
 			return new Resource($this, $this->parent->get($key), Resource::SHARE | Resource::PROTECT);
 		}
