<?php
/**
 * Part of the Joomla Framework DI Package
 *
 * @copyright  Copyright (C) 2013 - 2015 Open Source Matters, Inc. All rights reserved.
 * @license    GNU General Public License version 2 or later; see LICENSE
 */

namespace Joomla\DI;

use Joomla\DI\Exception\DependencyResolutionException;
use Joomla\DI\Exception\KeyNotFoundException;
use Joomla\DI\Exception\ProtectedKeyException;
use Psr\Container\ContainerInterface;

/**
 * The Container class.
 *
 * @since  1.0
 */
class Container implements ContainerInterface
{
	/**
	 * Holds the key aliases.
	 *
	 * Format:
	 * 'alias' => 'key'
	 *
	 * @var    array
	 * @since  1.0
	 */
	protected $aliases = [];

	/**
	 * Holds the resources.
	 *
	 * @var    \Joomla\DI\Resource[]
	 * @since  __DEPLOY_VERSION__
	 */
	protected $resources = [];

	/**
	 * Parent for hierarchical containers.
	 *
	 * In fact, this can be any PSR-11 compatible container, which gets decorated by this
	 *
	 * @var    ContainerInterface
	 * @since  __DEPLOY_VERSION__
	 */
	protected $parent;

	/**
	 * Constructor for the DI Container
	 *
	 * @param   ContainerInterface  $parent  Parent for hierarchical containers.
	 *
	 * @since   1.0
	 */
	public function __construct(ContainerInterface $parent = null)
	{
		$this->parent = $parent;
	}

	/**
	 * Retrieve a resource
	 *
	 * @param   string  $resourceName  Name of the resource to get.
	 *
	 * @return  mixed  The requested resource
	 *
	 * @since   1.0
	 * @throws  KeyNotFoundException
	 */
	public function get($resourceName)
	{
		$key = $this->resolveAlias($resourceName);

		if (!isset($this->resources[$key]))
		{
			if ($this->parent instanceof ContainerInterface && $this->parent->has($key))
			{
				return $this->parent->get($key);
			}

			throw new KeyNotFoundException(sprintf("Resource '%s' has not been registered with the container.", $resourceName));
		}

		return $this->resources[$key]->getInstance();
	}

	/**
	 * Check if specified resource exists.
	 *
	 * @param   string  $resourceName  Name of the resource to check.
	 *
	 * @return  boolean  true if key is defined, false otherwise
	 *
	 * @since   1.0
	 */
	public function has($resourceName)
	{
		$key = $this->resolveAlias($resourceName);

		if (!isset($this->resources[$key]))
		{
			if ($this->parent instanceof ContainerInterface)
			{
				return $this->parent->has($key);
			}

			return false;
		}

		return true;
	}

	/**
	 * Method to check if specified dataStore key exists.
	 *
	 * @param   string  $key  Name of the dataStore key to check.
	 *
	 * @return  boolean  True for success
	 *
	 * @since   1.0
	 * @deprecated  3.0  Use ContainerInterface::has() instead
	 */
	public function exists($key)
	{
		return $this->has($key);
	}

	/**
	 * Create an alias for a given key for easy access.
	 *
	 * @param   string  $alias  The alias name
	 * @param   string  $key    The key to alias
	 *
	 * @return  $this
	 *
	 * @since   1.0
	 */
	public function alias($alias, $key)
	{
		$this->aliases[$alias] = $key;

		return $this;
	}

	/**
	 * Resolve a resource name.
	 *
	 * If the resource name is an alias, the corresponding key is returned.
	 * If the resource name is not an alias, the resource name is returned unchanged.
	 *
	 * @param   string  $resourceName  The key to search for.
	 *
	 * @return  string
	 *
	 * @since   1.0
	 */
	protected function resolveAlias($resourceName)
	{
		if (isset($this->aliases[$resourceName]))
		{
			return $this->aliases[$resourceName];
		}

		return $resourceName;
	}

	/**
	 * Check whether a resource is shared
	 *
	 * @param   string  $resourceName  Name of the resource to check.
	 *
	 * @return  boolean
	 *
	 * @since   __DEPLOY_VERSION__
	 */
	public function isShared($resourceName)
	{
		return $this->hasFlag($resourceName, 'isShared', true);
	}

	/**
	 * Check whether a resource is protected
	 *
	 * @param   string  $resourceName  Name of the resource to check.
	 *
	 * @return  boolean
	 *
	 * @since   __DEPLOY_VERSION__
	 */
	public function isProtected($resourceName)
	{
		return $this->hasFlag($resourceName, 'isProtected', true);
	}

	/**
	 * Check whether a flag (i.e., one of 'shared' or 'protected') is set
	 *
	 * @param   string   $resourceName  Name of the resource to check.
	 * @param   string   $method        Method to delegate to
	 * @param   boolean  $default       Default return value
	 *
	 * @return  boolean
	 *
	 * @since   __DEPLOY_VERSION__
	 * @throws  KeyNotFoundException
	 */
	private function hasFlag($resourceName, $method, $default = true)
	{
		$key = $this->resolveAlias($resourceName);

		if (isset($this->resources[$key]))
		{
			return call_user_func([$this->resources[$key], $method]);
		}

		if ($this->parent instanceof Container)
		{
			return call_user_func([$this->parent, $method], $key);
		}

		if ($this->parent instanceof ContainerInterface && $this->parent->has($key))
		{
			// We don't know, if parent supports the 'shared' or 'protected' concept, so we assume the default
			return $default;
		}

		throw new KeyNotFoundException(sprintf("Resource '%s' has not been registered with the container.", $resourceName));
	}

	/**
	 * Build an object of the requested class
	 *
	 * Creates an instance of the class specified by $resourceName with all dependencies injected.
	 * If the dependencies cannot be completely resolved, a DependencyResolutionException is thrown.
	 *
	 * @param   string   $resourceName  The class name to build.
	 * @param   boolean  $shared        True to create a shared resource.
	 *
	 * @return  object|false  Instance of class specified by $resourceName with all dependencies injected.
	 *                        Returns an object if the class exists and false otherwise
	 *
	 * @since   1.0
	 * @throws  DependencyResolutionException if the object could not be built (due to missing information)
	 */
	public function buildObject($resourceName, $shared = false)
	{
		static $buildStack = [];

		$key = $this->resolveAlias($resourceName);

		if (in_array($key, $buildStack, true))
		{
			$buildStack = [];

			throw new DependencyResolutionException("Can't resolve circular dependency");
		}

		$buildStack[] = $key;

		if ($this->has($key))
		{
			$resource = $this->get($key);
			array_pop($buildStack);

			return $resource;
		}

		try
		{
			$reflection = new \ReflectionClass($key);
		}
		catch (\ReflectionException $e)
		{
			array_pop($buildStack);

			return false;
		}

		if (!$reflection->isInstantiable())
		{
			$buildStack = [];

			throw new DependencyResolutionException("$key can not be instantiated.");
		}

		$constructor = $reflection->getConstructor();

<<<<<<< HEAD
		// If there are no parameters, just return a new object.
=======
>>>>>>> 09b292cf
		if ($constructor === null)
		{
			// There is no constructor, just return a new object.
			$callback = function () use ($key)
			{
				return new $key;
			};
		}
		else
		{
			$newInstanceArgs = $this->getMethodArgs($constructor);

			$callback = function () use ($reflection, $newInstanceArgs)
			{
				return $reflection->newInstanceArgs($newInstanceArgs);
			};
		}

		$this->set($key, $callback, $shared);

		$resource = $this->get($key);
		array_pop($buildStack);

		return $resource;
	}

	/**
	 * Convenience method for building a shared object.
	 *
	 * @param   string  $resourceName  The class name to build.
	 *
	 * @return  object|false  Instance of class specified by $resourceName with all dependencies injected.
	 *                        Returns an object if the class exists and false otherwise
	 *
	 * @since   1.0
	 */
	public function buildSharedObject($resourceName)
	{
		return $this->buildObject($resourceName, true);
	}

	/**
	 * Create a child Container with a new property scope that has the ability to access the parent scope when resolving.
	 *
	 * @return  Container  A new container with the current as a parent
	 *
	 * @since   1.0
	 */
	public function createChild()
	{
		return new static($this);
	}

	/**
	 * Extend a defined service Closure by wrapping the existing one with a new callable function.
	 *
	 * This works very similar to a decorator pattern.  Note that this only works on service Closures
	 * that have been defined in the current Provider, not parent providers.
	 *
	 * @param   string    $resourceName  The unique identifier for the Closure or property.
	 * @param   callable  $callable      A callable to wrap the original service Closure.
	 *
	 * @return  void
	 *
	 * @since   1.0
	 * @throws  \InvalidArgumentException
	 */
	public function extend($resourceName, callable $callable)
	{
		$key = $this->resolveAlias($resourceName);
		$resource = $this->getResource($key, true);

		$closure = function ($c) use ($callable, $resource)
		{
			return $callable($resource->getInstance(), $c);
		};

		$this->set($key, $closure, $resource->isShared());
	}

	/**
	 * Build an array of constructor parameters.
	 *
	 * @param   \ReflectionMethod  $method  Method for which to build the argument array.
	 *
	 * @return  array  Array of arguments to pass to the method.
	 *
	 * @since   1.0
	 * @throws  DependencyResolutionException
	 */
	private function getMethodArgs(\ReflectionMethod $method)
	{
		$methodArgs = [];

		foreach ($method->getParameters() as $param)
		{
			$dependency        = $param->getClass();
			$dependencyVarName = $param->getName();

			// If we have a dependency, that means it has been type-hinted.
			if ($dependency !== null)
			{
				$dependencyClassName = $dependency->getName();

				// If the dependency class name is registered with this container or a parent, use it.
				if ($this->getResource($dependencyClassName) !== null)
				{
					$depObject = $this->get($dependencyClassName);
				}
				else
				{
					$depObject = $this->buildObject($dependencyClassName);
				}

				if ($depObject instanceof $dependencyClassName)
				{
					$methodArgs[] = $depObject;
					continue;
				}
			}

			// Finally, if there is a default parameter, use it.
			if ($param->isOptional())
			{
				$methodArgs[] = $param->getDefaultValue();
				continue;
			}

			// Couldn't resolve dependency, and no default was provided.
			throw new DependencyResolutionException(sprintf('Could not resolve dependency: %s', $dependencyVarName));
		}

		return $methodArgs;
	}

	/**
	 * Set a resource. If the value is null unsets the resource.
	 *
	 * @param   string   $key        Name of resources key to set.
	 * @param   mixed    $value      Callable function to run or string to retrive when requesting the specified $key.
	 * @param   boolean  $shared     True to create and store a shared instance.
	 * @param   boolean  $protected  True to protect this item from being overwritten. Useful for services.
	 *
	 * @return  $this
	 *
	 * @since   1.0
	 * @throws  ProtectedKeyException  Thrown if the provided key is already set and is protected.
	 */
	public function set($key, $value, $shared = false, $protected = false)
	{
		$key = $this->resolveAlias($key);

		$hasKey = $this->has($key);

		if ($hasKey && $this->isProtected($key))
		{
			throw new ProtectedKeyException(sprintf("Key %s is protected and can't be overwritten.", $key));
		}

		if ($value === null && $hasKey)
		{
			unset($this->resources[$key]);

			return $this;
		}

		$mode = $shared ? Resource::SHARE : Resource::NO_SHARE;
		$mode |= $protected ? Resource::PROTECT : Resource::NO_PROTECT;

		$this->resources[$key] = new Resource($this, $value, $mode);

		return $this;
	}

	/**
	 * Convenience method for creating protected keys.
	 *
	 * @param   string    $key       Name of resources key to set.
	 * @param   callable  $callback  Callable function to run when requesting the specified $key.
	 * @param   boolean   $shared    True to create and store a shared instance.
	 *
	 * @return  $this
	 *
	 * @since   1.0
	 */
	public function protect($key, $callback, $shared = false)
	{
		return $this->set($key, $callback, $shared, true);
	}

	/**
	 * Convenience method for creating shared keys.
	 *
	 * @param   string    $key        Name of resources key to set.
	 * @param   callable  $callback   Callable function to run when requesting the specified $key.
	 * @param   boolean   $protected  True to create and store a shared instance.
	 *
	 * @return  $this
	 *
	 * @since   1.0
	 */
	public function share($key, $callback, $protected = false)
	{
		return $this->set($key, $callback, true, $protected);
	}

	/**
	 * Get the raw data assigned to a key.
	 *
	 * @param   string   $key   The key for which to get the stored item.
	 * @param   boolean  $bail  Throw an exception, if the key is not found
	 *
	 * @return  \Joomla\DI\Resource
	 *
	 * @since   __DEPLOY_VERSION__
	 * @throws  KeyNotFoundException
	 */
	public function getResource($key, $bail = false)
	{
		$key = $this->resolveAlias($key);
		$raw = $this->getRaw($key);

		if ($raw === null)
		{
			return $this->resources[$key];
		}

		if ($this->parent instanceof Container)
		{
			return $this->parent->getResource($key);
		}

		if ($this->parent instanceof ContainerInterface && $this->parent->has($key))
		{
			return new Resource($this, $this->parent->get($key), Resource::SHARE | Resource::PROTECT);
		}

		if ($bail)
		{
			throw new KeyNotFoundException(sprintf('Key %s has not been registered with the container.', $key));
		}

		return null;
	}

	/**
	 * Method to force the container to return a new instance
	 * of the results of the callback for requested $key.
	 *
	 * @param   string  $key  Name of the resources key to get.
	 *
	 * @return  mixed   Results of running the $callback for the specified $key.
	 *
	 * @since   1.0
	 */
	public function getNewInstance($key)
	{
		$key = $this->resolveAlias($key);

		$this->getResource($key, true)->reset();

		return $this->get($key);
	}

	/**
	 * Register a service provider to the container.
	 *
	 * @param   ServiceProviderInterface  $provider  The service provider to register.
	 *
	 * @return  Container  This object for chaining.
	 *
	 * @since   1.0
	 */
	public function registerServiceProvider(ServiceProviderInterface $provider)
	{
		$provider->register($this);

		return $this;
	}
}<|MERGE_RESOLUTION|>--- conflicted
+++ resolved
@@ -289,10 +289,7 @@
 
 		$constructor = $reflection->getConstructor();
 
-<<<<<<< HEAD
 		// If there are no parameters, just return a new object.
-=======
->>>>>>> 09b292cf
 		if ($constructor === null)
 		{
 			// There is no constructor, just return a new object.
