--- conflicted
+++ resolved
@@ -222,7 +222,6 @@
 			return call_user_func(array($this->parent, $method), $key);
 		}
 
-<<<<<<< HEAD
 		if ($this->parent instanceof ContainerInterface && $this->parent->has($key))
 		{
 			// We don't know, if parent supports the 'shared' or 'protected' concept, so we assume the default
@@ -230,14 +229,6 @@
 		}
 
 		throw new KeyNotFoundException(sprintf("Resource '%s' has not been registered with the container.", $resourceName));
-=======
-		if ($this->parent instanceof Container)
-		{
-			return $this->parent->resolveAlias($key);
-		}
-
-		return $key;
->>>>>>> fef310fe
 	}
 
 	/**
@@ -524,18 +515,7 @@
 			return new Resource($this, $this->parent->get($key), Resource::SHARE | Resource::PROTECT);
 		}
 
-<<<<<<< HEAD
 		if ($bail)
-=======
-		$aliasKey = $this->resolveAlias($key);
-
-		if ($aliasKey != $key && isset($this->dataStore[$aliasKey]))
-		{
-			return $this->dataStore[$aliasKey];
-		}
-
-		if ($this->parent instanceof Container)
->>>>>>> fef310fe
 		{
 			throw new KeyNotFoundException(sprintf('Key %s has not been registered with the container.', $key));
 		}
