{
    "name": "joomla/authentication",
    "type": "joomla-package",
    "description": "Joomla Authentication Package",
    "keywords": ["joomla", "framework", "authentication"],
    "homepage": "https://github.com/joomla-framework/authentication",
    "license": "GPL-2.0+",
    "require": {
        "php": ">=5.3.10"
    },
    "require-dev": {
        "ircmaxell/password-compat": "~1.0",
        "joomla/input": "~1.0",
        "joomla/test": "~1.0",
        "joomla/database": "~1.0",
        "phpunit/phpunit": "4.*",
        "phpunit/dbunit": "~1.3",
        "squizlabs/php_codesniffer": "1.*"
    },
    "suggest": {
<<<<<<< HEAD
        "joomla/database": "To use the DatabaseStrategy authentication class, install joomla/database"
=======
        "ircmaxell/password-compat": "Required for PHP < 5.5 if you want to use Joomla\\Authentication\\Strategies\\LocalStrategy.",
        "joomla/input": "Required if you want to use Joomla\\Authentication\\Strategies\\LocalStrategy."
>>>>>>> 867b42cd
    },
    "autoload": {
        "psr-4": {
            "Joomla\\Authentication\\": "src/",
            "Joomla\\Authentication\\Tests\\": "tests/"
        }
    },
    "extra": {
        "branch-alias": {
            "dev-master": "1.x-dev"
        }
    }
}<|MERGE_RESOLUTION|>--- conflicted
+++ resolved
@@ -10,20 +10,17 @@
     },
     "require-dev": {
         "ircmaxell/password-compat": "~1.0",
+        "joomla/database": "~1.0",
         "joomla/input": "~1.0",
         "joomla/test": "~1.0",
-        "joomla/database": "~1.0",
         "phpunit/phpunit": "4.*",
         "phpunit/dbunit": "~1.3",
         "squizlabs/php_codesniffer": "1.*"
     },
     "suggest": {
-<<<<<<< HEAD
-        "joomla/database": "To use the DatabaseStrategy authentication class, install joomla/database"
-=======
         "ircmaxell/password-compat": "Required for PHP < 5.5 if you want to use Joomla\\Authentication\\Strategies\\LocalStrategy.",
+        "joomla/database": "To use the DatabaseStrategy authentication class, install joomla/database",
         "joomla/input": "Required if you want to use Joomla\\Authentication\\Strategies\\LocalStrategy."
->>>>>>> 867b42cd
     },
     "autoload": {
         "psr-4": {
