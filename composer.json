--- conflicted
+++ resolved
@@ -10,13 +10,8 @@
         "psr/container": "~1.0"
     },
     "require-dev": {
-<<<<<<< HEAD
-        "phpunit/phpunit": "~6.3",
-        "squizlabs/php_codesniffer": "1.*"
-=======
         "joomla/coding-standards": "~2.0@alpha",
-        "phpunit/phpunit": "^4.8.35|^5.4.3|~6.0"
->>>>>>> ac65b020
+        "phpunit/phpunit": "~6.3"
     },
     "provide": {
         "psr/container-implementation": "~1.0"
