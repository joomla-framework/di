--- conflicted
+++ resolved
@@ -7,11 +7,8 @@
 use Joomla\Filesystem\Folder;
 use Joomla\Filesystem\File;
 use Joomla\Filesystem\Path;
-<<<<<<< HEAD
 use org\bovigo\vfs\vfsStream;
-=======
 use PHPUnit\Framework\TestCase;
->>>>>>> e85c275c
 
 /**
  * Test class for JFolder.
