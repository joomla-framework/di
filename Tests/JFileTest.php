<?php
/**
 * @copyright  Copyright (C) 2005 - 2016 Open Source Matters, Inc. All rights reserved.
 * @license    GNU General Public License version 2 or later; see LICENSE
 */

use Joomla\Filesystem\File;
use Joomla\Filesystem\Folder;
<<<<<<< HEAD
use org\bovigo\vfs\vfsStream;
=======
use PHPUnit\Framework\TestCase;
>>>>>>> e85c275c

/**
 * Test class for Joomla\Filesystem\File.
 *
 * @since  1.0
 */
class JFileTest extends TestCase
{
	/**
	 * @var Joomla\Filesystem\File
	 *
	 * @since __VERSION_NO__
	 */
	protected $object;

	/**
	 * Sets up the fixture, for example, opens a network connection.
	 * This method is called before a test is executed.
	 *
	 * @return void
	 *
	 * @since __VERSION_NO__
	 */
	protected function setUp()
	{
		parent::setUp();

		$this->object = new File;

		vfsStream::setup('root');
	}

	/**
	 * Provides the data to test the makeSafe method.
	 *
	 * @return  array
	 *
	 * @since   1.0
	 */
	public function dataTestStripExt()
	{
		return array(
			array(
				'foobar.php',
				'foobar',
			),
			array(
				'foobar..php',
				'foobar.',
			),
			array(
				'foobar.php.',
				'foobar.php',
			),
		);
	}

	/**
	 * Test makeSafe method
	 *
	 * @param   string  $fileName        The name of the file with extension
	 * @param   string  $nameWithoutExt  Name without extension
	 *
	 * @return void
	 *
	 * @covers        Joomla\Filesystem\File::stripExt
	 * @dataProvider  dataTestStripExt
	 * @since         1.0
	 */
	public function testStripExt($fileName, $nameWithoutExt)
	{
		$this->assertEquals(
			$this->object->stripExt($fileName),
			$nameWithoutExt,
			'Line:' . __LINE__ . ' file extension should be stripped.'
		);
	}

	/**
	 * Provides the data to test the makeSafe method.
	 *
	 * @return  array
	 *
	 * @since   1.0
	 */
	public function dataTestMakeSafe()
	{
		return array(
			array(
				'joomla.',
				array('#^\.#'),
				'joomla',
				'There should be no fullstop on the end of a filename',
			),
			array(
				'Test j00mla_5-1.html',
				array('#^\.#'),
				'Test j00mla_5-1.html',
				'Alphanumeric symbols, dots, dashes, spaces and underscores should not be filtered',
			),
			array(
				'Test j00mla_5-1.html',
				array('#^\.#', '/\s+/'),
				'Testj00mla_5-1.html',
				'Using strip chars parameter here to strip all spaces',
			),
			array(
				'joomla.php!.',
				array('#^\.#'),
				'joomla.php',
				'Non-alphanumeric symbols should be filtered to avoid disguising file extensions',
			),
			array(
				'joomla.php.!',
				array('#^\.#'),
				'joomla.php',
				'Non-alphanumeric symbols should be filtered to avoid disguising file extensions',
			),
			array(
				'.gitignore',
				array(),
				'.gitignore',
				'Files starting with a fullstop should be allowed when strip chars parameter is empty',
			),
		);
	}

	/**
	 * Test makeSafe method.
	 *
	 * @param   string  $name        The name of the file to test filtering of
	 * @param   array   $stripChars  Whether to filter spaces out the name or not
	 * @param   string  $expected    The expected safe file name
	 * @param   string  $message     The message to show on failure of test
	 *
	 * @return void
	 *
	 * @covers        Joomla\Filesystem\File::makeSafe
	 * @dataProvider  dataTestMakeSafe
	 * @since         1.0
	 */
	public function testMakeSafe($name, $stripChars, $expected, $message)
	{
		$this->assertEquals($this->object->makeSafe($name, $stripChars), $expected, $message);
	}

	/**
	 * Test copy method.
	 *
	 * @return  void
	 *
	 * @covers  Joomla\Filesystem\File::copy
	 * @since   1.0
	 */
	public function testCopy()
	{
		$name = 'tempFile';
		$path = vfsStream::url('root');
		$data = 'Lorem ipsum dolor sit amet';

		// Create a temp file to test copy operation
		file_put_contents($path . '/' . $name, $data);

		$copiedFileName = 'foo';
		$this->assertTrue(
			File::copy($path . '/' . $name, $path . '/' . $copiedFileName),
			'Line:' . __LINE__ . ' File should copy successfully.'
		);

		$this->assertFileEquals(
			$path . '/' . $name,
			$path . '/' . $copiedFileName,
			'Line:' . __LINE__ . ' Content should remain intact after copy.'
		);

		$copiedFileName = 'bar';
		$this->assertTrue(
			File::copy($name, $copiedFileName, $path),
			'Line:' . __LINE__ . ' File should copy successfully.'
		);

		$this->assertFileEquals(
			$path . '/' . $name,
			$path . '/' . $copiedFileName,
			'Line:' . __LINE__ . ' Content should remain intact after copy.'
		);
	}

	/**
	 * Test copy method using streams.
	 *
	 * @return  void
	 *
	 * @covers  Joomla\Filesystem\File::copy
	 * @requires PHP 5.4
	 * @since   1.0
	 */
	public function testCopyUsingStreams()
	{
		$name = 'tempFile';
		$path = vfsStream::url('root');
		$data = 'Lorem ipsum dolor sit amet';

		// Create a temp file to test copy operation
		file_put_contents($path . '/' . $name, $data);

		$copiedFileName = 'foobar';
		$this->assertTrue(
			File::copy($name, $copiedFileName, $path, true),
			'Line:' . __LINE__ . ' File should copy successfully.'
		);

		$this->assertFileEquals(
			$path . '/' . $name,
			$path . '/' . $copiedFileName,
			'Line:' . __LINE__ . ' Content should remain intact after copy.'
		);
	}

	/**
	 * Test makeCopy method for an exception
	 *
	 * @return  void
	 *
	 * @covers             Joomla\Filesystem\File::copy
	 * @expectedException  \UnexpectedValueException
	 * @since __VERSION_NO__
	 */
	public function testCopyException()
	{
		$name = 'tempFile';
		$path = vfsStream::url('root');
		$copiedFileName = 'copiedTempFile';

		File::copy(
			$path . '/' . $name . 'foobar',
			$path . '/' . $copiedFileName
		);
	}

	/**
	 * Test delete method.
	 *
	 * @return void
	 *
	 * @covers    Joomla\Filesystem\File::delete
	 * @requires  PHP 5.4
	 * @since     1.0
	 */
	public function testDelete()
	{
		$name = 'tempFile';
		$path = vfsStream::url('root');
		$data = 'Lorem ipsum dolor sit amet';

		// Create a temp file to test delete operation
		file_put_contents($path . '/' . $name, $data);

		$this->assertFileExists($path . '/' . $name);

		$this->assertTrue(
			File::delete($path . '/' . $name),
			'Line:' . __LINE__ . ' File should be deleted successfully.'
		);

		$this->assertFileNotExists($path . '/' . $name);
	}

	/**
	 * Test move method.
	 *
	 * @return void
	 *
	 * @covers        Joomla\Filesystem\File::move
	 * @since         1.0
	 */
	public function testMove()
	{
		$name = 'tempFile';
		$path = vfsStream::url('root');
		$movedFileName = 'movedTempFile';
		$data = 'Lorem ipsum dolor sit amet';

		// Create a temp file to test copy operation
		file_put_contents($path . '/' . $name, $data);

		$this->assertFileExists($path . '/' . $name);

		$this->assertTrue(
			File::move($path . '/' . $name, $path . '/' . $movedFileName),
			'Line:' . __LINE__ . ' File should be moved successfully.'
		);

		$this->assertFileNotExists($path . '/' . $name);
		$this->assertFileExists($path . '/' . $movedFileName);

		$this->assertTrue(
			File::move($movedFileName, $name, $path),
			'Line:' . __LINE__ . ' File should be moved successfully.'
		);

		$this->assertFileNotExists($path . '/' . $movedFileName);
		$this->assertFileExists($path . '/' . $name);
	}

	/**
	 * Test move method using streams.
	 *
	 * @return void
	 *
	 * @covers   Joomla\Filesystem\File::move
	 * @requires PHP 5.4
	 * @since    1.0
	 */
	public function testMoveUsingStreams()
	{
		$name = 'tempFile';
		$path = vfsStream::url('root');
		$movedFileName = 'movedTempFile';
		$data = 'Lorem ipsum dolor sit amet';

		// Create a temp file to test copy operation
		file_put_contents($path . '/' . $name, $data);

		$this->assertFileExists($path . '/' . $name);

		$this->assertTrue(
			File::move($name, $movedFileName, $path, true),
			'Line:' . __LINE__ . ' File should be moved successfully.'
		);

		$this->assertFileNotExists($path . '/' . $name);
		$this->assertFileExists($path . '/' . $movedFileName);
	}

	/**
	 * Test write method.
	 *
	 * @return void
	 *
	 * @covers        Joomla\Filesystem\File::write
	 * @since         1.0
	 */
	public function testWrite()
	{
		$name = 'tempFile';
		$path = vfsStream::url('root');
		$data = 'Lorem ipsum dolor sit amet';

		// Create a file on pre existing path.
		$this->assertTrue(
			File::write($path . '/' . $name, $data),
			'Line:' . __LINE__ . ' File should be written successfully.'
		);
		$this->assertStringEqualsFile(
			$path . '/' . $name,
			$data
		);

		// Create a file on non-existing path.
		$this->assertTrue(
			File::write($path . '/TempFolder/' . $name, $data),
			'Line:' . __LINE__ . ' File should be written successfully.'
		);
		$this->assertStringEqualsFile(
			$path . '/' . $name,
			$data
		);
	}

	/**
	 * Test write method using streams.
	 *
	 * @return void
	 *
	 * @covers        Joomla\Filesystem\File::write
	 * @requires PHP 5.4
	 * @since         1.0
	 */
	public function testWriteUsingStreams()
	{
		$name = 'tempFile';
		$path = vfsStream::url('root');
		$data = 'Lorem ipsum dolor sit amet';

		$this->assertTrue(
			File::write($path . '/' . $name, $data, true),
			'Line:' . __LINE__ . ' File should be written successfully.'
		);
		$this->assertStringEqualsFile(
			$path . '/' . $name,
			$data
		);
	}

	/**
	 * Test upload method.
	 *
	 * @return void
	 *
	 * @since __VERSION_NO__
	 */
	public function testUpload()
	{
		$name = 'tempFile';
		$path = __DIR__ . '/tmp';
		$uploadedFileName = 'uploadedFileName';
		$data = 'Lorem ipsum dolor sit amet';
		include_once __DIR__ . '/Stubs/PHPUploadStub.php';

		// Create a temp file to test copy operation
		file_put_contents($path . '/' . $name, $data);

		$_FILES = array(
			'test' => array(
				'name' => 'test.jpg',
				'tmp_name' => $path . '/' . $name
			)
		);

		$this->assertTrue(
			File::upload($path . '/' . $name, $path . '/' . $uploadedFileName)
		);
		unlink($path . '/' . $uploadedFileName);

		$this->assertTrue(
			File::upload($path . '/' . $name, $path . '/' . $uploadedFileName, true)
		);
		unlink($path . '/' . $uploadedFileName);

		unlink($path . '/' . $name);
		unset($_FILES);
	}

	/**
	 * Test upload method's destination inaccessible exception.
	 *
	 * @return void
	 *
	 * @expectedException \Joomla\Filesystem\Exception\FilesystemException
	 * @since __VERSION_NO__
	 */
	public function testUploadDestInaccessibleException()
	{
		$name = 'tempFile';
		$path = vfsStream::url('root');
		$uploadedFileName = 'uploadedFileName';
		$data = 'Lorem ipsum dolor sit amet';
		include_once __DIR__ . '/Stubs/PHPUploadStub.php';

		// Create a temp file to test copy operation
		file_put_contents($path . '/' . $name, $data);

		File::upload($path . '/' . $name, '/' . $uploadedFileName);
	}
}<|MERGE_RESOLUTION|>--- conflicted
+++ resolved
@@ -6,11 +6,8 @@
 
 use Joomla\Filesystem\File;
 use Joomla\Filesystem\Folder;
-<<<<<<< HEAD
 use org\bovigo\vfs\vfsStream;
-=======
 use PHPUnit\Framework\TestCase;
->>>>>>> e85c275c
 
 /**
  * Test class for Joomla\Filesystem\File.
