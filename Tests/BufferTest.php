--- conflicted
+++ resolved
@@ -225,13 +225,9 @@
 	 * @param   int     $position  The position in the buffer of the current pointer
 	 * @param   bool    $expected  The expected test return
 	 *
-<<<<<<< HEAD
-=======
+	 * @return void
+	 *
 	 * @dataProvider casesEof
->>>>>>> e85c275c
-	 * @return void
-	 *
-	 * @dataProvider casesEOF
 	 * @since __VERSION_NO__
 	 */
 	public function testStreamEof($buffer, $name, $position, $expected)
