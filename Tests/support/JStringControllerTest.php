--- conflicted
+++ resolved
@@ -5,11 +5,8 @@
  */
 
 use Joomla\Filesystem\Support\StringController;
-<<<<<<< HEAD
 use Joomla\Test\TestHelper;
-=======
 use PHPUnit\Framework\TestCase;
->>>>>>> e85c275c
 
 /**
  * Test class for StringController.
