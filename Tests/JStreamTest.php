--- conflicted
+++ resolved
@@ -5,13 +5,11 @@
  */
 
 use Joomla\Filesystem\Stream;
-<<<<<<< HEAD
+
 use Joomla\Test\TestHelper;
 use Joomla\Filesystem\Support\StringController;
 use org\bovigo\vfs\vfsStream;
-=======
 use PHPUnit\Framework\TestCase;
->>>>>>> e85c275c
 
 /**
  * Test class for Stream.
@@ -43,12 +41,8 @@
 	{
 		parent::setUp();
 
-<<<<<<< HEAD
-		$this->object = new Stream;
+		$this->object = new Stream($this->writePrefix, $this->readPrefix);
 		vfsStream::setup('root');
-=======
-		$this->object = new Stream($this->writePrefix, $this->readPrefix);
->>>>>>> e85c275c
 	}
 
 	/**
@@ -1058,7 +1052,6 @@
 	}
 
 	/**
-<<<<<<< HEAD
 	 * Test data for _getFilename test
 	 *
 	 * @return void
@@ -1078,24 +1071,11 @@
 			array('one', 'two', 'foobar', 'w', true, true, 'onefoobar'),
 			array('one', 'two', __DIR__ . '/foobar', 'r', true, false, 'two/Tests/foobar'),
 			array('one', 'two', __DIR__ . '/foobar', 'w', true, false, 'one/Tests/foobar'),
-=======
+		);
+	}
+
+	/**
 	 * Test _getFilename method.
-	 *
-	 * @return void
-	 */
-	public function test_getFilenameBaseCase()
-	{
-		$this->assertEquals(
-			$this->fileName,
-			$this->object->_getFilename($this->fileName, "w", false, true),
-			'Line:' . __LINE__ . ' _getFilename should return unmodified filename when use_prefix is false.'
->>>>>>> e85c275c
-		);
-	}
-
-	/**
-	 * Test _getFilename method.
-<<<<<<< HEAD
 	 *
 	 * @param   string   $wPrefix     Write prefix
 	 * @param   string   $rPrefix     Read prefix
@@ -1104,17 +1084,13 @@
 	 * @param   boolean  $use_prefix  Whether to use prefix or not
 	 * @param   boolean  $relative    filename is relative or not
 	 * @param   string   $expected    Expected path
-=======
->>>>>>> e85c275c
 	 *
 	 * @return void
 	 *
 	 * @dataProvider data_getFilename
 	 * @since __VERSION_NO__
 	 */
-<<<<<<< HEAD
-	public function test_getFilename($wPrefix, $rPrefix, $filename, $mode, $use_prefix,
-		$relative, $expected)
+	public function test_getFilename($wPrefix, $rPrefix, $filename, $mode, $use_prefix, $relative, $expected)
 	{
 		TestHelper::setValue($this->object, 'writeprefix', $wPrefix);
 		TestHelper::setValue($this->object, 'readprefix', $rPrefix);
@@ -1122,46 +1098,6 @@
 		$this->assertEquals(
 			$expected,
 			$this->object->_getFilename($filename, $mode, $use_prefix, $relative)
-=======
-	public function test_getFilenameUseOfReadAndWritePrefix()
-	{
-		$this->assertEquals(
-			$this->writePrefix . $this->fileName,
-			$this->object->_getFilename($this->fileName, "w", true, true),
-			'Line:' . __LINE__ . ' _getFilename should add write prefix if present.'
-		);
-
-		$this->assertEquals(
-			$this->readPrefix . $this->fileName,
-			$this->object->_getFilename($this->fileName, "r", true, true),
-			'Line:' . __LINE__ . ' _getFilename should add read prefix if present.'
-		);
-	}
-
-	/**
-	 * Test _getFilename method.
-	 *
-	 * @return void
-	 */
-	public function test_getFilenameReplaceJPATH_ROOTWithAbsoluteFilename()
-	{
-		$this->assertEquals(
-			$this->writePrefix . $this->fileName,
-			$this->object->_getFilename($this->fileName, "w", true, false),
-			'Line:' . __LINE__ . ' _getFilename should replace JPATH_ROOT and add write prefix if present.'
-		);
-
-		$this->assertEquals(
-			$this->readPrefix . '/Tests/' . $this->fileName,
-			$this->object->_getFilename(__DIR__ . '/' . $this->fileName, "r", true, false),
-			'Line:' . __LINE__ . ' _getFilename should replace JPATH_ROOT and add read prefix if present.'
-		);
-
-		$this->assertEquals(
-			$this->writePrefix . '/Tests/' . __DIR__ . '/' . $this->fileName,
-			$this->object->_getFilename(__DIR__ . '/' . __DIR__ . '/' . $this->fileName, "w", true, false),
-			'Line:' . __LINE__ . ' _getFilename should replace JPATH_ROOT from start only.'
->>>>>>> e85c275c
 		);
 	}
 
